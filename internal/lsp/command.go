// Copyright 2020 The Go Authors. All rights reserved.
// Use of this source code is governed by a BSD-style
// license that can be found in the LICENSE file.

package lsp

import (
	"bytes"
	"context"
	"encoding/json"
	"fmt"
	"io"
	"io/ioutil"
	"path/filepath"

	"golang.org/x/tools/internal/event"
	"golang.org/x/tools/internal/lsp/protocol"
	"golang.org/x/tools/internal/lsp/source"
	"golang.org/x/tools/internal/span"
	"golang.org/x/tools/internal/xcontext"
	errors "golang.org/x/xerrors"
)

func (s *Server) executeCommand(ctx context.Context, params *protocol.ExecuteCommandParams) (interface{}, error) {
	var command *source.Command
	for _, c := range source.Commands {
		if c.ID() == params.Command {
			command = c
			break
		}
	}
	if command == nil {
		return nil, fmt.Errorf("no known command")
	}
	var match bool
	for _, name := range s.session.Options().SupportedCommands {
		if command.ID() == name {
			match = true
			break
		}
	}
	if !match {
		return nil, fmt.Errorf("%s is not a supported command", command.ID())
	}
	title := command.Title
	if title == "" {
		title = command.Name
	}
	// Some commands require that all files are saved to disk. If we detect
	// unsaved files, warn the user instead of running the commands.
	unsaved := false
	for _, overlay := range s.session.Overlays() {
		if !overlay.Saved() {
			unsaved = true
			break
		}
	}
	if unsaved {
		switch params.Command {
		case source.CommandTest.ID(), source.CommandGenerate.ID(), source.CommandToggleDetails.ID():
			// TODO(PJW): for Toggle, not an error if it is being disabled
			err := errors.New("unsaved files in the view")
			s.showCommandError(ctx, title, err)
			return nil, err
		}
	}
	// If the command has a suggested fix function available, use it and apply
	// the edits to the workspace.
	if command.IsSuggestedFix() {
		err := s.runSuggestedFixCommand(ctx, command, params.Arguments)
		if err != nil {
			s.showCommandError(ctx, title, err)
		}
		return nil, err
	}
	ctx, cancel := context.WithCancel(xcontext.Detach(ctx))
	// Start progress prior to spinning off a goroutine specifically so that
	// clients are aware of the work item before the command completes. This
	// matters for regtests, where having a continuous thread of work is
	// convenient for assertions.
	work := s.progress.start(ctx, title, "Running...", params.WorkDoneToken, cancel)
	if command.Synchronous {
		return nil, s.runCommand(ctx, work, command, params.Arguments)
	}
	go func() {
		defer cancel()
		err := s.runCommand(ctx, work, command, params.Arguments)
		switch {
		case errors.Is(err, context.Canceled):
			work.end(title + ": canceled")
		case err != nil:
			event.Error(ctx, fmt.Sprintf("%s: command error", title), err)
			work.end(title + ": failed")
			// Show a message when work completes with error, because the progress end
			// message is typically dismissed immediately by LSP clients.
			s.showCommandError(ctx, title, err)
		default:
			work.end(command.ID() + ": completed")
		}
	}()
	return nil, nil
}

func (s *Server) runSuggestedFixCommand(ctx context.Context, command *source.Command, args []json.RawMessage) error {
	var uri protocol.DocumentURI
	var rng protocol.Range
	if err := source.UnmarshalArgs(args, &uri, &rng); err != nil {
		return err
	}
	snapshot, fh, ok, release, err := s.beginFileRequest(ctx, uri, source.Go)
	defer release()
	if !ok {
		return err
	}
	edits, err := command.SuggestedFix(ctx, snapshot, fh, rng)
	if err != nil {
		return err
	}
	r, err := s.client.ApplyEdit(ctx, &protocol.ApplyWorkspaceEditParams{
		Edit: protocol.WorkspaceEdit{
			DocumentChanges: edits,
		},
	})
	if err != nil {
		return err
	}
	if !r.Applied {
		return errors.New(r.FailureReason)
	}
	return nil
}

func (s *Server) showCommandError(ctx context.Context, title string, err error) {
	// Command error messages should not be cancelable.
	ctx = xcontext.Detach(ctx)
	if err := s.client.ShowMessage(ctx, &protocol.ShowMessageParams{
		Type:    protocol.Error,
		Message: fmt.Sprintf("%s failed: %v", title, err),
	}); err != nil {
		event.Error(ctx, title+": failed to show message", err)
	}
}

func (s *Server) runCommand(ctx context.Context, work *workDone, command *source.Command, args []json.RawMessage) error {
	switch command {
	case source.CommandTest:
		var uri protocol.DocumentURI
		var tests, benchmarks []string
		if err := source.UnmarshalArgs(args, &uri, &tests, &benchmarks); err != nil {
			return err
		}
		snapshot, _, ok, release, err := s.beginFileRequest(ctx, uri, source.UnknownKind)
		defer release()
		if !ok {
			return err
		}
		return s.runTests(ctx, snapshot, uri, work, tests, benchmarks)
	case source.CommandGenerate:
		var uri protocol.DocumentURI
		var recursive bool
		if err := source.UnmarshalArgs(args, &uri, &recursive); err != nil {
			return err
		}
		snapshot, _, ok, release, err := s.beginFileRequest(ctx, uri, source.UnknownKind)
		defer release()
		if !ok {
			return err
		}
		return s.runGoGenerate(ctx, snapshot, uri.SpanURI(), recursive, work)
	case source.CommandRegenerateCgo:
		var uri protocol.DocumentURI
		if err := source.UnmarshalArgs(args, &uri); err != nil {
			return err
		}
		mod := source.FileModification{
			URI:    uri.SpanURI(),
			Action: source.InvalidateMetadata,
		}
		return s.didModifyFiles(ctx, []source.FileModification{mod}, FromRegenerateCgo)
	case source.CommandTidy, source.CommandVendor:
		var uri protocol.DocumentURI
		if err := source.UnmarshalArgs(args, &uri); err != nil {
			return err
		}
		// The flow for `go mod tidy` and `go mod vendor` is almost identical,
		// so we combine them into one case for convenience.
		a := "tidy"
		if command == source.CommandVendor {
			a = "vendor"
		}
		return s.directGoModCommand(ctx, uri, "mod", []string{a}...)
	case source.CommandUpgradeDependency:
		var uri protocol.DocumentURI
		var goCmdArgs []string
		if err := source.UnmarshalArgs(args, &uri, &goCmdArgs); err != nil {
			return err
		}
		return s.directGoModCommand(ctx, uri, "get", goCmdArgs...)
	case source.CommandToggleDetails:
		var fileURI span.URI
		if err := source.UnmarshalArgs(args, &fileURI); err != nil {
			return err
		}
		pkgDir := span.URIFromPath(filepath.Dir(fileURI.Filename()))
		s.gcOptimizationDetailsMu.Lock()
		if _, ok := s.gcOptimizatonDetails[pkgDir]; ok {
			delete(s.gcOptimizatonDetails, pkgDir)
		} else {
			s.gcOptimizatonDetails[pkgDir] = struct{}{}
		}
		s.gcOptimizationDetailsMu.Unlock()
		// need to recompute diagnostics.
		// so find the snapshot
		sv, err := s.session.ViewOf(fileURI)
		if err != nil {
			return err
		}
		snapshot, release := sv.Snapshot(ctx)
		defer release()
		s.diagnoseSnapshot(snapshot, nil)
	case source.CommandGenerateGoplsMod:
		var v source.View
		if len(args) == 0 {
			views := s.session.Views()
			if len(views) != 1 {
				return fmt.Errorf("cannot resolve view: have %d views", len(views))
			}
			v = views[0]
		} else {
			var uri protocol.DocumentURI
			if err := source.UnmarshalArgs(args, &uri); err != nil {
				return err
			}
			var err error
			v, err = s.session.ViewOf(uri.SpanURI())
			if err != nil {
				return err
			}
		}
		snapshot, release := v.Snapshot(ctx)
		defer release()
		modFile, err := snapshot.BuildWorkspaceModFile(ctx)
		if err != nil {
			return errors.Errorf("getting workspace mod file: %w", err)
		}
		content, err := modFile.Format()
		if err != nil {
			return errors.Errorf("formatting mod file: %w", err)
		}
		filename := filepath.Join(v.Folder().Filename(), "gopls.mod")
		if err := ioutil.WriteFile(filename, content, 0644); err != nil {
			return errors.Errorf("writing mod file: %w", err)
		}
	default:
		return fmt.Errorf("unsupported command: %s", command.ID())
	}
	return nil
}

func (s *Server) directGoModCommand(ctx context.Context, uri protocol.DocumentURI, verb string, args ...string) error {
	view, err := s.session.ViewOf(uri.SpanURI())
	if err != nil {
		return err
	}
	wdir := filepath.Dir(uri.SpanURI().Filename())
	snapshot, release := view.Snapshot(ctx)
	defer release()
	return snapshot.RunGoCommandDirect(ctx, wdir, verb, args)
}

func (s *Server) runTests(ctx context.Context, snapshot source.Snapshot, uri protocol.DocumentURI, work *workDone, tests, benchmarks []string) error {
	pkgs, err := snapshot.PackagesForFile(ctx, uri.SpanURI(), source.TypecheckWorkspace)
	if err != nil {
		return err
	}
	if len(pkgs) == 0 {
		return fmt.Errorf("package could not be found for file: %s", uri.SpanURI().Filename())
	}
	pkgPath := pkgs[0].PkgPath()

	// create output
	buf := &bytes.Buffer{}
	ew := &eventWriter{ctx: ctx, operation: "test"}
	out := io.MultiWriter(ew, workDoneWriter{work}, buf)

	wdir := filepath.Dir(uri.SpanURI().Filename())

	// Run `go test -run Func` on each test.
	var failedTests int
	for _, funcName := range tests {
		args := []string{pkgPath, "-v", "-count=1", "-run", fmt.Sprintf("^%s$", funcName)}
<<<<<<< HEAD
		if err := snapshot.RunGoCommandPiped(ctx, "test", args, out, out); err != nil {
=======
		if err := snapshot.RunGoCommandPiped(ctx, wdir, "test", args, out, out); err != nil {
>>>>>>> 23787c00
			if errors.Is(err, context.Canceled) {
				return err
			}
			failedTests++
		}
	}

	// Run `go test -run=^$ -bench Func` on each test.
	var failedBenchmarks int
	for _, funcName := range benchmarks {
		args := []string{pkgPath, "-v", "-run=^$", "-bench", fmt.Sprintf("^%s$", funcName)}
		if err := snapshot.RunGoCommandPiped(ctx, wdir, "test", args, out, out); err != nil {
			if errors.Is(err, context.Canceled) {
				return err
			}
			failedBenchmarks++
		}
	}

	var title string
	if len(tests) > 0 && len(benchmarks) > 0 {
		title = "tests and benchmarks"
	} else if len(tests) > 0 {
		title = "tests"
	} else if len(benchmarks) > 0 {
		title = "benchmarks"
	} else {
		return errors.New("No functions were provided")
	}
	message := fmt.Sprintf("all %s passed", title)
	if failedTests > 0 && failedBenchmarks > 0 {
		message = fmt.Sprintf("%d / %d tests failed and %d / %d benchmarks failed", failedTests, len(tests), failedBenchmarks, len(benchmarks))
	} else if failedTests > 0 {
		message = fmt.Sprintf("%d / %d tests failed", failedTests, len(tests))
	} else if failedBenchmarks > 0 {
		message = fmt.Sprintf("%d / %d benchmarks failed", failedBenchmarks, len(benchmarks))
	}
	messageType := protocol.Info
	if failedTests > 0 || failedBenchmarks > 0 {
		messageType = protocol.Error
		message += "\n" + buf.String()
	}

	return s.client.ShowMessage(ctx, &protocol.ShowMessageParams{
		Type:    messageType,
		Message: message,
	})
}

func (s *Server) runGoGenerate(ctx context.Context, snapshot source.Snapshot, dir span.URI, recursive bool, work *workDone) error {
	ctx, cancel := context.WithCancel(ctx)
	defer cancel()

	er := &eventWriter{ctx: ctx, operation: "generate"}
	args := []string{"-x"}
	pattern := "."
	if recursive {
		pattern = "..."
	}
	args = append(args, pattern)

	stderr := io.MultiWriter(er, workDoneWriter{work})

	if err := snapshot.RunGoCommandPiped(ctx, dir.Filename(), "generate", args, er, stderr); err != nil {
		return err
	}
	return nil
}<|MERGE_RESOLUTION|>--- conflicted
+++ resolved
@@ -289,11 +289,7 @@
 	var failedTests int
 	for _, funcName := range tests {
 		args := []string{pkgPath, "-v", "-count=1", "-run", fmt.Sprintf("^%s$", funcName)}
-<<<<<<< HEAD
-		if err := snapshot.RunGoCommandPiped(ctx, "test", args, out, out); err != nil {
-=======
 		if err := snapshot.RunGoCommandPiped(ctx, wdir, "test", args, out, out); err != nil {
->>>>>>> 23787c00
 			if errors.Is(err, context.Canceled) {
 				return err
 			}
