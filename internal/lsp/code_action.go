--- conflicted
+++ resolved
@@ -347,13 +347,10 @@
 		if !a.Enabled(snapshot) {
 			continue
 		}
-<<<<<<< HEAD
-=======
 		if a.Command == nil {
 			event.Error(ctx, "convenienceFixes", fmt.Errorf("no suggested fixes for convenience analyzer %s", a.Analyzer.Name))
 			continue
 		}
->>>>>>> 59c6fc0b
 		analyzers = append(analyzers, a.Analyzer)
 	}
 	diagnostics, err := snapshot.Analyze(ctx, ph.ID(), analyzers...)
